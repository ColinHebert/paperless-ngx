import { Component, OnInit, OnDestroy, ViewChild } from '@angular/core'
import { FormControl, FormGroup } from '@angular/forms'
import { ActivatedRoute, Router } from '@angular/router'
import { NgbModal, NgbNav } from '@ng-bootstrap/ng-bootstrap'
import { PaperlessCorrespondent } from 'src/app/data/paperless-correspondent'
import { PaperlessDocument } from 'src/app/data/paperless-document'
import { PaperlessDocumentMetadata } from 'src/app/data/paperless-document-metadata'
import { PaperlessDocumentType } from 'src/app/data/paperless-document-type'
import { DocumentTitlePipe } from 'src/app/pipes/document-title.pipe'
import { DocumentListViewService } from 'src/app/services/document-list-view.service'
import { OpenDocumentsService } from 'src/app/services/open-documents.service'
import { CorrespondentService } from 'src/app/services/rest/correspondent.service'
import { DocumentTypeService } from 'src/app/services/rest/document-type.service'
import { DocumentService } from 'src/app/services/rest/document.service'
import { ConfirmDialogComponent } from '../common/confirm-dialog/confirm-dialog.component'
import { CorrespondentEditDialogComponent } from '../common/edit-dialog/correspondent-edit-dialog/correspondent-edit-dialog.component'
import { DocumentTypeEditDialogComponent } from '../common/edit-dialog/document-type-edit-dialog/document-type-edit-dialog.component'
import { PDFDocumentProxy } from 'ng2-pdf-viewer'
import { ToastService } from 'src/app/services/toast.service'
import { TextComponent } from '../common/input/text/text.component'
import { SettingsService } from 'src/app/services/settings.service'
import { dirtyCheck, DirtyComponent } from '@ngneat/dirty-check-forms'
import { Observable, Subject, BehaviorSubject } from 'rxjs'
import {
  first,
  takeUntil,
  switchMap,
  map,
  debounceTime,
  distinctUntilChanged,
} from 'rxjs/operators'
import { PaperlessDocumentSuggestions } from 'src/app/data/paperless-document-suggestions'
import { FILTER_FULLTEXT_MORELIKE } from 'src/app/data/filter-rule-type'
import { StoragePathService } from 'src/app/services/rest/storage-path.service'
import { PaperlessStoragePath } from 'src/app/data/paperless-storage-path'
import { StoragePathEditDialogComponent } from '../common/edit-dialog/storage-path-edit-dialog/storage-path-edit-dialog.component'
import { SETTINGS_KEYS } from 'src/app/data/paperless-uisettings'
<<<<<<< HEAD
import { SplitMergeService } from 'src/app/services/split-merge.service'
=======
import {
  PermissionAction,
  PermissionsService,
  PermissionType,
} from 'src/app/services/permissions.service'
import { PaperlessUser } from 'src/app/data/paperless-user'
import { UserService } from 'src/app/services/rest/user.service'
>>>>>>> 16d3041d

@Component({
  selector: 'app-document-detail',
  templateUrl: './document-detail.component.html',
  styleUrls: ['./document-detail.component.scss'],
})
export class DocumentDetailComponent
  implements OnInit, OnDestroy, DirtyComponent
{
  @ViewChild('inputTitle')
  titleInput: TextComponent

  expandOriginalMetadata = false
  expandArchivedMetadata = false

  error: any

  networkActive = false

  documentId: number
  document: PaperlessDocument
  metadata: PaperlessDocumentMetadata
  suggestions: PaperlessDocumentSuggestions
  users: PaperlessUser[]

  title: string
  titleSubject: Subject<string> = new Subject()
  previewUrl: string
  downloadUrl: string
  downloadOriginalUrl: string

  correspondents: PaperlessCorrespondent[]
  documentTypes: PaperlessDocumentType[]
  storagePaths: PaperlessStoragePath[]

  documentForm: FormGroup = new FormGroup({
    title: new FormControl(''),
    content: new FormControl(''),
    created_date: new FormControl(),
    correspondent: new FormControl(),
    document_type: new FormControl(),
    storage_path: new FormControl(),
    archive_serial_number: new FormControl(),
    tags: new FormControl([]),
    permissions_form: new FormControl(null),
  })

  previewCurrentPage: number = 1
  previewNumPages: number = 1

  store: BehaviorSubject<any>
  isDirty$: Observable<boolean>
  unsubscribeNotifier: Subject<any> = new Subject()
  docChangeNotifier: Subject<any> = new Subject()

  requiresPassword: boolean = false
  password: string

  ogDate: Date

  @ViewChild('nav') nav: NgbNav
  @ViewChild('pdfPreview') set pdfPreview(element) {
    // this gets called when compontent added or removed from DOM
    if (
      element &&
      element.nativeElement.offsetParent !== null &&
      this.nav?.activeId == 4
    ) {
      // its visible
      setTimeout(() => this.nav?.select(1))
    }
  }

  PermissionAction = PermissionAction
  PermissionType = PermissionType

  constructor(
    private documentsService: DocumentService,
    private route: ActivatedRoute,
    private correspondentService: CorrespondentService,
    private documentTypeService: DocumentTypeService,
    private router: Router,
    private modalService: NgbModal,
    private openDocumentService: OpenDocumentsService,
    private documentListViewService: DocumentListViewService,
    private documentTitlePipe: DocumentTitlePipe,
    private toastService: ToastService,
    private settings: SettingsService,
    private storagePathService: StoragePathService,
<<<<<<< HEAD
    private splitMergeService: SplitMergeService
=======
    private permissionsService: PermissionsService,
    private userService: UserService
>>>>>>> 16d3041d
  ) {}

  titleKeyUp(event) {
    this.titleSubject.next(event.target?.value)
  }

  get useNativePdfViewer(): boolean {
    return this.settings.get(SETTINGS_KEYS.USE_NATIVE_PDF_VIEWER)
  }

  getContentType() {
    return this.metadata?.has_archive_version
      ? 'application/pdf'
      : this.metadata?.original_mime_type
  }

  get isRTL() {
    if (!this.metadata || !this.metadata.lang) return false
    else {
      return ['ar', 'he', 'fe'].includes(this.metadata.lang)
    }
  }

  ngOnInit(): void {
    this.documentForm.valueChanges
      .pipe(takeUntil(this.unsubscribeNotifier))
      .subscribe(() => {
        this.error = null
        const docValues = Object.assign({}, this.documentForm.value)
        docValues['owner'] =
          this.documentForm.get('permissions_form').value['owner']
        docValues['set_permissions'] =
          this.documentForm.get('permissions_form').value['set_permissions']
        delete docValues['permissions_form']
        Object.assign(this.document, docValues)
      })

    this.correspondentService
      .listAll()
      .pipe(first())
      .subscribe((result) => (this.correspondents = result.results))

    this.documentTypeService
      .listAll()
      .pipe(first())
      .subscribe((result) => (this.documentTypes = result.results))

    this.storagePathService
      .listAll()
      .pipe(first())
      .subscribe((result) => (this.storagePaths = result.results))

    this.userService
      .listAll()
      .pipe(first())
      .subscribe((result) => (this.users = result.results))

    this.route.paramMap
      .pipe(
        takeUntil(this.unsubscribeNotifier),
        switchMap((paramMap) => {
          const documentId = +paramMap.get('id')
          this.docChangeNotifier.next(documentId)
          return this.documentsService.get(documentId)
        })
      )
      .pipe(
        switchMap((doc) => {
          this.documentId = doc.id
          this.previewUrl = this.documentsService.getPreviewUrl(this.documentId)
          this.downloadUrl = this.documentsService.getDownloadUrl(
            this.documentId
          )
          this.downloadOriginalUrl = this.documentsService.getDownloadUrl(
            this.documentId,
            true
          )
          this.suggestions = null
          if (this.openDocumentService.getOpenDocument(this.documentId)) {
            this.updateComponent(
              this.openDocumentService.getOpenDocument(this.documentId)
            )
          } else {
            this.openDocumentService.openDocument(doc)
            this.updateComponent(doc)
          }

          this.titleSubject
            .pipe(
              debounceTime(1000),
              distinctUntilChanged(),
              takeUntil(this.docChangeNotifier),
              takeUntil(this.unsubscribeNotifier)
            )
            .subscribe({
              next: (titleValue) => {
                // In the rare case when the field changed just after debounced event was fired.
                // We dont want to overwrite whats actually in the text field, so just return
                if (titleValue !== this.titleInput.value) return

                this.title = titleValue
                this.documentForm.patchValue({ title: titleValue })
              },
              complete: () => {
                // doc changed so we manually check dirty in case title was changed
                if (
                  this.store.getValue().title !==
                  this.documentForm.get('title').value
                ) {
                  this.openDocumentService.setDirty(doc, true)
                }
              },
            })

          // Initialize dirtyCheck
          this.store = new BehaviorSubject({
            title: doc.title,
            content: doc.content,
            created_date: doc.created_date,
            correspondent: doc.correspondent,
            document_type: doc.document_type,
            storage_path: doc.storage_path,
            archive_serial_number: doc.archive_serial_number,
            tags: [...doc.tags],
            permissions_form: {
              owner: doc.owner,
              set_permissions: doc.permissions,
            },
          })

          this.isDirty$ = dirtyCheck(
            this.documentForm,
            this.store.asObservable()
          )

          return this.isDirty$.pipe(
            takeUntil(this.unsubscribeNotifier),
            map((dirty) => ({ doc, dirty }))
          )
        })
      )
      .subscribe({
        next: ({ doc, dirty }) => {
          this.openDocumentService.setDirty(doc, dirty)
        },
        error: (error) => {
          this.router.navigate(['404'])
        },
      })
  }

  ngOnDestroy(): void {
    this.unsubscribeNotifier.next(this)
    this.unsubscribeNotifier.complete()
  }

  updateComponent(doc: PaperlessDocument) {
    this.document = doc
    this.requiresPassword = false
    this.documentsService
      .getMetadata(doc.id)
      .pipe(first())
      .subscribe({
        next: (result) => {
          this.metadata = result
        },
        error: (error) => {
          this.metadata = null
          this.toastService.showError(
            $localize`Error retrieving metadata` + ': ' + error.toString()
          )
        },
      })
    this.documentsService
      .getSuggestions(doc.id)
      .pipe(first())
      .subscribe({
        next: (result) => {
          this.suggestions = result
        },
        error: (error) => {
          this.suggestions = null
          this.toastService.showError(
            $localize`Error retrieving suggestions` + ': ' + error.toString()
          )
        },
      })
    this.title = this.documentTitlePipe.transform(doc.title)
    const docFormValues = Object.assign({}, doc)
    docFormValues['permissions_form'] = {
      owner: doc.owner,
      set_permissions: doc.permissions,
    }

    this.documentForm.patchValue(docFormValues, { emitEvent: false })
    if (!this.userCanEdit) this.documentForm.disable()
  }

  createDocumentType(newName: string) {
    var modal = this.modalService.open(DocumentTypeEditDialogComponent, {
      backdrop: 'static',
    })
    modal.componentInstance.dialogMode = 'create'
    if (newName) modal.componentInstance.object = { name: newName }
    modal.componentInstance.succeeded
      .pipe(
        switchMap((newDocumentType) => {
          return this.documentTypeService
            .listAll()
            .pipe(map((documentTypes) => ({ newDocumentType, documentTypes })))
        })
      )
      .pipe(takeUntil(this.unsubscribeNotifier))
      .subscribe(({ newDocumentType, documentTypes }) => {
        this.documentTypes = documentTypes.results
        this.documentForm.get('document_type').setValue(newDocumentType.id)
      })
  }

  createCorrespondent(newName: string) {
    var modal = this.modalService.open(CorrespondentEditDialogComponent, {
      backdrop: 'static',
    })
    modal.componentInstance.dialogMode = 'create'
    if (newName) modal.componentInstance.object = { name: newName }
    modal.componentInstance.succeeded
      .pipe(
        switchMap((newCorrespondent) => {
          return this.correspondentService
            .listAll()
            .pipe(
              map((correspondents) => ({ newCorrespondent, correspondents }))
            )
        })
      )
      .pipe(takeUntil(this.unsubscribeNotifier))
      .subscribe(({ newCorrespondent, correspondents }) => {
        this.correspondents = correspondents.results
        this.documentForm.get('correspondent').setValue(newCorrespondent.id)
      })
  }

  createStoragePath(newName: string) {
    var modal = this.modalService.open(StoragePathEditDialogComponent, {
      backdrop: 'static',
    })
    modal.componentInstance.dialogMode = 'create'
    if (newName) modal.componentInstance.object = { name: newName }
    modal.componentInstance.succeeded
      .pipe(
        switchMap((newStoragePath) => {
          return this.storagePathService
            .listAll()
            .pipe(map((storagePaths) => ({ newStoragePath, storagePaths })))
        })
      )
      .pipe(takeUntil(this.unsubscribeNotifier))
      .subscribe(({ newStoragePath, storagePaths }) => {
        this.storagePaths = storagePaths.results
        this.documentForm.get('storage_path').setValue(newStoragePath.id)
      })
  }

  discard() {
    this.documentsService
      .get(this.documentId)
      .pipe(first())
      .subscribe({
        next: (doc) => {
          Object.assign(this.document, doc)
          this.title = doc.title
          this.documentForm.patchValue(doc)
          this.openDocumentService.setDirty(doc, false)
        },
        error: () => {
          this.router.navigate(['404'])
        },
      })
  }

  save() {
    this.networkActive = true
    this.store.next(this.documentForm.value)
    this.documentsService
      .update(this.document)
      .pipe(first())
      .subscribe({
        next: () => {
          this.close()
          this.networkActive = false
          this.error = null
        },
        error: (error) => {
          this.networkActive = false
          this.error = error.error
          this.toastService.showError(
            $localize`Error saving document` +
              ': ' +
              (error.message ?? error.toString())
          )
        },
      })
  }

  saveEditNext() {
    this.networkActive = true
    this.store.next(this.documentForm.value)
    this.documentsService
      .update(this.document)
      .pipe(
        switchMap((updateResult) => {
          return this.documentListViewService
            .getNext(this.documentId)
            .pipe(map((nextDocId) => ({ nextDocId, updateResult })))
        })
      )
      .pipe(
        switchMap(({ nextDocId, updateResult }) => {
          if (nextDocId && updateResult)
            return this.openDocumentService
              .closeDocument(this.document)
              .pipe(
                map((closeResult) => ({ updateResult, nextDocId, closeResult }))
              )
        })
      )
      .pipe(first())
      .subscribe({
        next: ({ updateResult, nextDocId, closeResult }) => {
          this.error = null
          this.networkActive = false
          if (closeResult && updateResult && nextDocId) {
            this.router.navigate(['documents', nextDocId])
            this.titleInput?.focus()
          }
        },
        error: (error) => {
          this.networkActive = false
          this.error = error.error
          this.toastService.showError(
            $localize`Error saving document` +
              ': ' +
              (error.message ?? error.toString())
          )
        },
      })
  }

  close() {
    this.openDocumentService
      .closeDocument(this.document)
      .pipe(first())
      .subscribe((closed) => {
        if (!closed) return
        if (this.documentListViewService.activeSavedViewId) {
          this.router.navigate([
            'view',
            this.documentListViewService.activeSavedViewId,
          ])
        } else {
          this.router.navigate(['documents'])
        }
      })
  }

  delete() {
    let modal = this.modalService.open(ConfirmDialogComponent, {
      backdrop: 'static',
    })
    modal.componentInstance.title = $localize`Confirm delete`
    modal.componentInstance.messageBold = $localize`Do you really want to delete document "${this.document.title}"?`
    modal.componentInstance.message = $localize`The files for this document will be deleted permanently. This operation cannot be undone.`
    modal.componentInstance.btnClass = 'btn-danger'
    modal.componentInstance.btnCaption = $localize`Delete document`
    modal.componentInstance.confirmClicked
      .pipe(
        switchMap(() => {
          modal.componentInstance.buttonsEnabled = false
          return this.documentsService.delete(this.document)
        })
      )
      .pipe(takeUntil(this.unsubscribeNotifier))
      .subscribe(
        () => {
          modal.close()
          this.close()
        },
        (error) => {
          this.toastService.showError(
            $localize`Error deleting document: ${JSON.stringify(error)}`
          )
          modal.componentInstance.buttonsEnabled = true
        }
      )
  }

  moreLike() {
    this.documentListViewService.quickFilter([
      {
        rule_type: FILTER_FULLTEXT_MORELIKE,
        value: this.documentId.toString(),
      },
    ])
  }

  redoOcr() {
    let modal = this.modalService.open(ConfirmDialogComponent, {
      backdrop: 'static',
    })
    modal.componentInstance.title = $localize`Redo OCR confirm`
    modal.componentInstance.messageBold = $localize`This operation will permanently redo OCR for this document.`
    modal.componentInstance.message = $localize`This operation cannot be undone.`
    modal.componentInstance.btnClass = 'btn-danger'
    modal.componentInstance.btnCaption = $localize`Proceed`
    modal.componentInstance.confirmClicked.subscribe(() => {
      modal.componentInstance.buttonsEnabled = false
      this.documentsService
        .bulkEdit([this.document.id], 'redo_ocr', {})
        .subscribe({
          next: () => {
            this.toastService.showInfo(
              $localize`Redo OCR operation will begin in the background. Close and re-open or reload this document after the operation has completed to see new content.`
            )
            if (modal) {
              modal.close()
            }
          },
          error: (error) => {
            if (modal) {
              modal.componentInstance.buttonsEnabled = true
            }
            this.toastService.showError(
              $localize`Error executing operation: ${JSON.stringify(
                error.error
              )}`
            )
          },
        })
    })
  }

  splitMerge() {
    this.splitMergeService.addDocument(this.document)
    this.router.navigate(['split_merge'])
  }

  hasNext() {
    return this.documentListViewService.hasNext(this.documentId)
  }

  hasPrevious() {
    return this.documentListViewService.hasPrevious(this.documentId)
  }

  nextDoc() {
    this.documentListViewService
      .getNext(this.document.id)
      .subscribe((nextDocId: number) => {
        this.router.navigate(['documents', nextDocId])
      })
  }

  previousDoc() {
    this.documentListViewService
      .getPrevious(this.document.id)
      .subscribe((prevDocId: number) => {
        this.router.navigate(['documents', prevDocId])
      })
  }

  pdfPreviewLoaded(pdf: PDFDocumentProxy) {
    this.previewNumPages = pdf.numPages
    if (this.password) this.requiresPassword = false
  }

  onError(event) {
    if (event.name == 'PasswordException') {
      this.requiresPassword = true
    }
  }

  onPasswordKeyUp(event: KeyboardEvent) {
    if ('Enter' == event.key) {
      this.password = (event.target as HTMLInputElement).value
    }
  }

  get commentsEnabled(): boolean {
    return (
      this.settings.get(SETTINGS_KEYS.COMMENTS_ENABLED) &&
      this.permissionsService.currentUserCan(
        PermissionAction.View,
        PermissionType.Document
      )
    )
  }

  get userIsOwner(): boolean {
    let doc: PaperlessDocument = Object.assign({}, this.document)
    // dont disable while editing
    if (this.document && this.store?.value.owner) {
      doc.owner = this.store?.value.owner
    }
    return !this.document || this.permissionsService.currentUserOwnsObject(doc)
  }

  get userCanEdit(): boolean {
    let doc: PaperlessDocument = Object.assign({}, this.document)
    // dont disable while editing
    if (this.document && this.store?.value.owner) {
      doc.owner = this.store?.value.owner
    }
    return (
      !this.document ||
      this.permissionsService.currentUserHasObjectPermissions(
        PermissionAction.Change,
        doc
      )
    )
  }
}<|MERGE_RESOLUTION|>--- conflicted
+++ resolved
@@ -35,9 +35,6 @@
 import { PaperlessStoragePath } from 'src/app/data/paperless-storage-path'
 import { StoragePathEditDialogComponent } from '../common/edit-dialog/storage-path-edit-dialog/storage-path-edit-dialog.component'
 import { SETTINGS_KEYS } from 'src/app/data/paperless-uisettings'
-<<<<<<< HEAD
-import { SplitMergeService } from 'src/app/services/split-merge.service'
-=======
 import {
   PermissionAction,
   PermissionsService,
@@ -45,7 +42,7 @@
 } from 'src/app/services/permissions.service'
 import { PaperlessUser } from 'src/app/data/paperless-user'
 import { UserService } from 'src/app/services/rest/user.service'
->>>>>>> 16d3041d
+import { SplitMergeService } from 'src/app/services/split-merge.service'
 
 @Component({
   selector: 'app-document-detail',
@@ -135,12 +132,9 @@
     private toastService: ToastService,
     private settings: SettingsService,
     private storagePathService: StoragePathService,
-<<<<<<< HEAD
+    private permissionsService: PermissionsService,
+    private userService: UserService,
     private splitMergeService: SplitMergeService
-=======
-    private permissionsService: PermissionsService,
-    private userService: UserService
->>>>>>> 16d3041d
   ) {}
 
   titleKeyUp(event) {
