--- conflicted
+++ resolved
@@ -99,13 +99,6 @@
     tags = ",".join([t.name for t in doc.tags.all()])
     tags_ids = ",".join([str(t.id) for t in doc.tags.all()])
     comments = ",".join([str(c.comment) for c in Comment.objects.filter(document=doc)])
-<<<<<<< HEAD
-    users_with_perms = get_users_with_perms(
-        doc,
-        only_with_perms_in=["view_document"],
-    )
-    viewer_ids = ",".join([str(u.id) for u in users_with_perms])
-=======
     asn = doc.archive_serial_number
     if asn is not None and (
         asn < Document.ARCHIVE_SERIAL_NUMBER_MIN
@@ -118,7 +111,11 @@
             f"{Document.ARCHIVE_SERIAL_NUMBER_MAX:,}.",
         )
         asn = 0
->>>>>>> 8154c7b5
+    users_with_perms = get_users_with_perms(
+        doc,
+        only_with_perms_in=["view_document"],
+    )
+    viewer_ids = ",".join([str(u.id) for u in users_with_perms])
     writer.update_document(
         id=doc.pk,
         title=doc.title,
